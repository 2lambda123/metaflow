--- conflicted
+++ resolved
@@ -26,13 +26,9 @@
         else:
             self.metaflow_custom_root = os.path.dirname(metaflow_custom.__file__)
 
-<<<<<<< HEAD
         self.flow_name = flow.name
         self.create_time = time.time()
-        environment.init_environment(logger)
-=======
         environment.init_environment(echo)
->>>>>>> c395e26c
         for step in flow:
             for deco in step.decorators:
                 deco.package_init(flow,
