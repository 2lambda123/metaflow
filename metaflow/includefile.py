import gzip

import io
import json
import os
import pickle
import tempfile

from hashlib import sha1
from shutil import move

import click

from .exception import MetaflowException
from .metaflow_config import DATATOOLS_LOCALROOT, DATATOOLS_SUFFIX
from .parameters import context_proto, DeployTimeField, Parameter
from .util import to_unicode

try:
    # python2
    from urlparse import urlparse
except:
    # python3
    from urllib.parse import urlparse

# TODO: This local "client" and the general notion of dataclients should probably
# be moved somewhere else. Putting here to keep this change compact for now
class MetaflowLocalURLException(MetaflowException):
    headline = 'Invalid path'

class MetaflowLocalNotFound(MetaflowException):
    headline = 'Local object not found'

class LocalObject(object):
    """
    This object represents a local object. It is a very thin wrapper
    to allow it to be used in the same way as the S3Object (only as needed
    in this usecase)

    Get or list calls return one or more of LocalObjects.
    """

    def __init__(self, url, path):

        # all fields of S3Object should return a unicode object
        def ensure_unicode(x):
            return None if x is None else to_unicode(x)
        path = ensure_unicode(path)

        self._path = path
        self._url = url

        if self._path:
            try:
                os.stat(self._path)
            except FileNotFoundError:
                self._path = None

    @property
    def exists(self):
        """
        Does this key correspond to an actual file?
        """
        return self._path is not None and os.path.isfile(self._path)

    @property
    def url(self):
        """
        Local location of the object; this is the path prefixed with local://
        """
        return self._url

    @property
    def path(self):
        """
        Path to the local file
        """
        return self._path


class Local(object):
    """
    This class allows you to access the local filesystem in a way similar to the S3 datatools
    client. It is a stripped down version for now and only implements the functionality needed
    for this use case.

    In the future, we may want to allow it to be used in a way similar to the S3() client.
    """

    @staticmethod
    def _makedirs(path):
        try:
            os.makedirs(path)
        except OSError as x:
            if x.errno == 17:
                return
            else:
                raise

    @classmethod
    def get_root_from_config(cls, echo, create_on_absent=True):
        result = DATATOOLS_LOCALROOT
        if result is None:
            from .datastore.local import LocalDataStore
            result = LocalDataStore.get_datastore_root_from_config(echo, create_on_absent)
            result = os.path.join(result, DATATOOLS_SUFFIX)
            if create_on_absent and not os.path.exists(result):
                os.mkdir(result)
        return result

    def __init__(self):
        """
        Initialize a new context for Local file operations. This object is based used as
        a context manager for a with statement.
        """
        pass

    def __enter__(self):
        return self

    def __exit__(self, *args):
        pass

    def _path(self, key):
        key = to_unicode(key)
        if key.startswith(u'local://'):
            return key[8:]
        elif key[0] != u'/':
            if current.is_running_flow:
                raise MetaflowLocalURLException(
                    "Specify Local(run=self) when you use Local inside a running "
                    "flow. Otherwise you have to use Local with full "
                    "local:// urls or absolute paths.")
            else:
                raise MetaflowLocalURLException(
                    "Initialize Local with an 'localroot' or 'run' if you don't "
                    "want to specify full local:// urls or absolute paths.")
        else:
            return key

    def get(self, key=None, return_missing=False):
        p = self._path(key)
        url = u'local://%s' % p
        if not os.path.isfile(p):
            if return_missing:
                p = None
            else:
                raise MetaflowLocalNotFound("Local URL %s not found" % url)
        return LocalObject(url, p)

    def put(self, key, obj, overwrite=True):
        p = self._path(key)
        if overwrite or (not os.path.exists(p)):
            Local._makedirs(os.path.dirname(p))
            with open(p, 'wb') as f:
                f.write(obj)
        return u'local://%s' % p


# From here on out, this is the IncludeFile implementation.
from .datatools import S3

DATACLIENTS = {'local': Local,
               's3': S3}

class LocalFile():
    def __init__(self, is_text, encoding, path):
        self._is_text = is_text
        self._encoding = encoding
        self._path = path

    @classmethod
    def is_file_handled(cls, path):
        if path:
            decoded_value = Uploader.decode_value(to_unicode(path))
            if decoded_value['type'] == 'self':
                return True, LocalFile(
                    decoded_value['is_text'], decoded_value['encoding'],
                    decoded_value['url']), None
            path = decoded_value['url']
        for prefix, handler in DATACLIENTS.items():
            if path.startswith(u"%s://" % prefix):
                return True, Uploader(handler), None
        try:
            with open(path, mode='r') as _:
                pass
        except OSError:
            return False, None, "IncludeFile: could not open file '%s'" % path
        return True, None, None

    def __str__(self):
        return self._path

    def __repr__(self):
        return self._path

    def __call__(self, ctx):
        # We check again if this is a local file that exists. We do this here because
        # we always convert local files to DeployTimeFields irrespective of whether
        # the file exists.
        ok, _, err = LocalFile.is_file_handled(self._path)
        if not ok:
            raise MetaflowException(err)
        client = DATACLIENTS.get(ctx.ds_type)
        if client:
            return Uploader(client).store(
                ctx.flow_name, self._path, self._is_text, self._encoding, ctx.logger)
        raise MetaflowException(
            "IncludeFile: no client found for datastore type %s" % ctx.ds_type)


class FilePathClass(click.ParamType):
    name = 'FilePath'
    # The logic for this class is as follows:
    #  - It will always return a path that indicates the persisted path of the file.
    #    + If the value is already such a string, nothing happens and it returns that same value
    #    + If the value is a LocalFile, it will persist the local file and return the path
    #      of the persisted file
    #  - The artifact will be persisted prior to any run (for non-scheduled runs through persist_parameters)
    #    + This will therefore persist a simple string
    #  - When the parameter is loaded again, the load_parameter in the IncludeFile class will get called
    #    which will download and return the bytes of the persisted file.
    def __init__(self, is_text, encoding):
        self._is_text = is_text
        self._encoding = encoding

    def convert(self, value, param, ctx):
        value = os.path.expanduser(value)
        ok, file_type, err = LocalFile.is_file_handled(value)
        if not ok:
            self.fail(err)
        if file_type is None:
            # Here, we need to store the file
<<<<<<< HEAD
            return LocalFile(
                self._is_text, self._encoding, value)(context_proto)
=======
            return lambda is_text=self._is_text, encoding=self._encoding,\
                value=value, ctx=parameters.context_proto: LocalFile(
                    is_text, encoding, value)(ctx)
        elif isinstance(file_type, LocalFile):
            # This is a default file that we evaluate now (to delay upload
            # until *after* the flow is checked)
            return lambda f=file_type, ctx=parameters.context_proto: f(ctx)
>>>>>>> c395e26c
        else:
            # We will just store the URL in the datastore along with text/encoding info
            return lambda is_text=self._is_text, encoding=self._encoding,\
                value=value: Uploader.encode_url(
                    'external', value, is_text=is_text, encoding=encoding)

    def __str__(self):
        return repr(self)

    def __repr__(self):
        return 'FilePath'


class IncludeFile(Parameter):

    def __init__(
            self, name, required=False, is_text=True, encoding=None, help=None, **kwargs):
        # Defaults are DeployTimeField
        v = kwargs.get('default')
        if v is not None:
            _, file_type, _ = LocalFile.is_file_handled(v)
            # Ignore error because we may never use the default
            if file_type is None:
                o = {
                    'type': 'self',
                    'is_text': is_text,
                    'encoding': encoding,
                    'url': v
                }
                kwargs['default'] = DeployTimeField(
                    name,
                    str,
                    'default',
                    lambda ctx, full_evaluation, o=o: \
                    LocalFile(o['is_text'], o['encoding'], o['url'])(ctx) \
                        if full_evaluation else json.dumps(o),
                    print_representation=v)
            else:
                kwargs['default'] = DeployTimeField(
                    name,
                    str,
                    'default',
                    lambda _, __, is_text=is_text, encoding=encoding, v=v: \
                        Uploader.encode_url('external-default', v,
                                            is_text=is_text, encoding=encoding),
                    print_representation=v)

        super(IncludeFile, self).__init__(
            name, required=required, help=help,
            type=FilePathClass(is_text, encoding), **kwargs)

    def load_parameter(self, val):
        if val is None:
            return val
        ok, file_type, err = LocalFile.is_file_handled(val)
        if not ok:
            raise MetaflowException("Parameter '%s' could not be loaded: %s" % (self.name, err))
        if file_type is None or isinstance(file_type, LocalFile):
            raise MetaflowException("Parameter '%s' was not properly converted" % self.name)
        return file_type.load(val)


class Uploader():

    file_type = 'uploader-v1'

    def __init__(self, client_class):
        self._client_class = client_class

    @staticmethod
    def encode_url(url_type, url, **kwargs):
        # Avoid encoding twice (default -> URL -> _convert method of FilePath for example)
        if url is None or len(url) == 0 or url[0] == '{':
            return url
        return_value = {'type': url_type, 'url': url}
        return_value.update(kwargs)
        return json.dumps(return_value)

    @staticmethod
    def decode_value(value):
        if value is None or len(value) == 0 or value[0] != '{':
            return {'type': 'base', 'url': value}
        return json.loads(value)

    def store(self, flow_name, path, is_text, encoding, echo):
        sz = os.path.getsize(path)
        unit = ['B', 'KB', 'MB', 'GB', 'TB']
        pos = 0
        while pos < len(unit) and sz >= 1024:
            sz = sz // 1024
            pos += 1
        if pos >= 3:
            extra = '(this may take a while)'
        else:
            extra = ''
        echo(
            'Including file %s of size %d%s %s' % (path, sz, unit[pos], extra))
        try:
            input_file = io.open(path, mode='rb').read()
        except IOError:
            # If we get an error here, since we know that the file exists already,
            # it means that read failed which happens with Python 2.7 for large files
            raise MetaflowException('Cannot read file at %s -- this is likely because it is too '
                                    'large to be properly handled by Python 2.7' % path)
<<<<<<< HEAD
        sha = sha1(input_file).hexdigest()
        path = os.path.join(self._client_class.get_root_from_config(logger, True), flow_name, sha)
=======
        sha = sha1(cur_obj.current()).hexdigest()
        path = os.path.join(self._client_class.get_root_from_config(echo, True),
                            flow_name,
                            sha)
>>>>>>> c395e26c
        buf = io.BytesIO()
        with gzip.GzipFile(
                fileobj=buf, mode='wb', compresslevel=3) as f:
            f.write(input_file)
        buf.seek(0)
        with self._client_class() as client:
            url = client.put(path, buf.getvalue(), overwrite=False)
            echo('File persisted at %s' % url)
            return Uploader.encode_url(Uploader.file_type, url, is_text=is_text, encoding=encoding)

    def load(self, value):
        value_info = Uploader.decode_value(value)
        with self._client_class() as client:
            obj = client.get(value_info['url'], return_missing=True)
            if obj.exists:
                if value_info['type'] == Uploader.file_type:
                    # We saved this file directly so we know how to read it out
                    with gzip.GzipFile(filename=obj.path, mode='rb') as f:
                        if value_info['is_text']:
                            return io.TextIOWrapper(f, encoding=value_info.get('encoding')).read()
                        return f.read()
                else:
                    # We open this file according to the is_text and encoding information
                    if value_info['is_text']:
                        return io.open(obj.path, mode='rt', encoding=value_info.get('encoding')).read()
                    else:
                        return io.open(obj.path, mode='rb').read()
            raise FileNotFoundError("File at %s does not exist" % value_info['url'])<|MERGE_RESOLUTION|>--- conflicted
+++ resolved
@@ -231,10 +231,6 @@
             self.fail(err)
         if file_type is None:
             # Here, we need to store the file
-<<<<<<< HEAD
-            return LocalFile(
-                self._is_text, self._encoding, value)(context_proto)
-=======
             return lambda is_text=self._is_text, encoding=self._encoding,\
                 value=value, ctx=parameters.context_proto: LocalFile(
                     is_text, encoding, value)(ctx)
@@ -242,7 +238,6 @@
             # This is a default file that we evaluate now (to delay upload
             # until *after* the flow is checked)
             return lambda f=file_type, ctx=parameters.context_proto: f(ctx)
->>>>>>> c395e26c
         else:
             # We will just store the URL in the datastore along with text/encoding info
             return lambda is_text=self._is_text, encoding=self._encoding,\
@@ -347,15 +342,10 @@
             # it means that read failed which happens with Python 2.7 for large files
             raise MetaflowException('Cannot read file at %s -- this is likely because it is too '
                                     'large to be properly handled by Python 2.7' % path)
-<<<<<<< HEAD
         sha = sha1(input_file).hexdigest()
-        path = os.path.join(self._client_class.get_root_from_config(logger, True), flow_name, sha)
-=======
-        sha = sha1(cur_obj.current()).hexdigest()
         path = os.path.join(self._client_class.get_root_from_config(echo, True),
                             flow_name,
                             sha)
->>>>>>> c395e26c
         buf = io.BytesIO()
         with gzip.GzipFile(
                 fileobj=buf, mode='wb', compresslevel=3) as f:
